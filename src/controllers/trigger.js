--- conflicted
+++ resolved
@@ -18,11 +18,8 @@
 import lhs from './trigger/lhs.js';
 import notfound from './trigger/notfound.js';
 import backlinks from './trigger/backlinks.js';
-<<<<<<< HEAD
 import organictraffic from './trigger/organictraffic.js';
-=======
 import experimentation from './trigger/experiment.js';
->>>>>>> 81292d61
 
 const AUDITS = {
   apex,
@@ -32,11 +29,8 @@
   lhs, // for all lhs variants
   404: notfound,
   'broken-backlinks': backlinks,
-<<<<<<< HEAD
   'organic-traffic': organictraffic,
-=======
   experimentation,
->>>>>>> 81292d61
 };
 
 /**
