--- conflicted
+++ resolved
@@ -13,15 +13,11 @@
 // todo: prototype - untested
 /* c8 ignore start */
 import { Site as SiteModel, Organization as OrganizationModel } from '@adobe/spacecat-shared-data-access';
-<<<<<<< HEAD
-import { isValidUrl, isObject } from '@adobe/spacecat-shared-utils';
-=======
 import { isValidUrl } from '@adobe/spacecat-shared-utils';
 import { WebClient } from '@slack/web-api';
 import os from 'os';
 import path from 'path';
 import fs from 'fs';
->>>>>>> b2c2ce42
 
 import {
   extractURLFromSlackInput,
@@ -126,28 +122,6 @@
       }
 
       const profile = await loadProfileConfig(profileName);
-<<<<<<< HEAD
-
-      if (!isObject(profile)) {
-        await say(`:warning: Profile "${profileName}" not found or invalid. Please try again.`);
-        log.error(`Profile "${profileName}" is missing or invalid.`);
-        return;
-      }
-
-      if (!isObject(profile?.audits)) {
-        await say(`:warning: Profile "${profileName}" does not have a valid audits section.`);
-        log.error(`Profile "${profileName}" has invalid or missing audits.`);
-        return;
-      }
-
-      if (!isObject(profile?.imports)) {
-        await say(`:warning: Profile "${profileName}" does not have a valid imports section.`);
-        log.error(`Profile "${profileName}" has invalid or missing imports.`);
-        return;
-      }
-
-=======
->>>>>>> b2c2ce42
       const configuration = await Configuration.findLatest();
 
       const auditTypes = Object.keys(profile.audits);
