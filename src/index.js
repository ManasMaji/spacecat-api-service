--- conflicted
+++ resolved
@@ -177,14 +177,15 @@
 const { WORKSPACE_EXTERNAL } = SLACK_TARGETS;
 
 export const main = wrap(run)
-<<<<<<< HEAD
-=======
+  .with(dataAccess)
   .with(authWrapper, {
-    authHandlers: [JwtHandler, AdobeImsHandler, ScopedApiKeyHandler, LegacyApiKeyHandler],
+    authHandlers: [
+      JwtHandler,
+      AdobeImsHandler,
+      ScopedApiKeyHandler,
+      LegacyApiKeyHandler,
+    ],
   })
->>>>>>> b362c630
-  .with(dataAccess)
-  .with(authWrapper, { authHandlers: [LegacyApiKeyHandler, ScopedApiKeyHandler, AdobeImsHandler] })
   .with(bodyData)
   .with(multipartFormData)
   .with(enrichPathInfo)
