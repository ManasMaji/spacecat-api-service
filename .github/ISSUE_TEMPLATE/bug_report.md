--- conflicted
+++ resolved
@@ -2,11 +2,7 @@
 name: Bug report
 about: Create a report to help us improve
 labels: bug
-<<<<<<< HEAD
-projects: ["adobe/52"]
-=======
 projects: adobe/52
->>>>>>> 15053bad
 
 ---
 
