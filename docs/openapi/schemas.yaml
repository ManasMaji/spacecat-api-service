--- conflicted
+++ resolved
@@ -85,20 +85,6 @@
         mentions:
           $ref: '#/SlackMentionConfig'
         # Define other properties specific to the alert type here
-FixedURLs:
-  properties:
-    fixedURLs:
-      description: Set of urls that were fixed.
-      type: array
-      items:
-        type: object
-        properties:
-          brokenTargetURL:
-            description: The broken backlink URL
-            type: string
-          targetURL:
-            description: The target for the broken backlink included in redirects.xslx
-            type: string
 SlackConfig:
   type: object
   additionalProperties: true
@@ -1457,7 +1443,6 @@
       - url: 'https://example.com/fr/page2'
         status: 'FAILED'
         error: 'Timeout'
-<<<<<<< HEAD
 BrokenBacklink:
   type: object
   properties:
@@ -1476,7 +1461,6 @@
     url_suggested:
       description: The URL suggested for redirecting from the broken backlink.
       $ref: '#/URL'
-=======
 FixedURLs:
   properties:
     fixedURLs:
@@ -1560,5 +1544,4 @@
   content:
     application/json:
       schema:
-        $ref: '#/MultiStatusResponse'
->>>>>>> 4e849d21
+        $ref: '#/MultiStatusResponse'