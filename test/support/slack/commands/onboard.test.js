/*
 * Copyright 2023 Adobe. All rights reserved.
 * This file is licensed to you under the Apache License, Version 2.0 (the "License");
 * you may not use this file except in compliance with the License. You may obtain a copy
 * of the License at http://www.apache.org/licenses/LICENSE-2.0
 *
 * Unless required by applicable law or agreed to in writing, software distributed under
 * the License is distributed on an "AS IS" BASIS, WITHOUT WARRANTIES OR REPRESENTATIONS
 * OF ANY KIND, either express or implied. See the License for the specific language
 * governing permissions and limitations under the License.
 */

/* eslint-env mocha */

import { use, expect } from 'chai';
import sinon from 'sinon';
import sinonChai from 'sinon-chai';
import nock from 'nock';
import esmock from 'esmock';

use(sinonChai);

describe('OnboardCommand', () => {
  let context;
  let slackContext;
  let dataAccessStub;
  let sqsStub;
  let parseCSVStub;
  let baseURL;
<<<<<<< HEAD
  let OnboardCommand;
=======
  let imsClientStub;
>>>>>>> 028d6544

  beforeEach(async () => {
    const configuration = {
      enableHandlerForSite: sinon.stub(),
    };
    baseURL = 'https://example.com';

    dataAccessStub = {
      Configuration: {
        findLatest: sinon.stub().resolves(configuration),
      },
      Site: {
        create: sinon.stub(),
        findByBaseURL: sinon.stub(),
      },
      Organization: {
        create: sinon.stub(),
        findByImsOrgId: sinon.stub(),
      },
    };
    sqsStub = {
      sendMessage: sinon.stub().resolves(),
    };
    imsClientStub = {
      getImsOrganizationDetails: sinon.stub(),
    };
    context = {
      dataAccess: dataAccessStub,
      log: console,
      sqs: sqsStub,
      env: {
        AUDIT_JOBS_QUEUE_URL: 'testQueueUrl',
        DEFAULT_ORGANIZATION_ID: 'default',
        token: 'test-token',
      },
      imsClient: imsClientStub,
    };
    slackContext = { say: sinon.spy(), files: [] };
    slackContext.botToken = 'test-token';

    parseCSVStub = sinon.stub().resolves([]);
    OnboardCommand = await esmock(
      '../../../../src/support/slack/commands/onboard.js',
      {
        '../../../../src/utils/slack/base.js': { parseCSV: parseCSVStub },
      },
    );
  });

  afterEach(() => {
    sinon.restore();
    esmock.purge(OnboardCommand);
  });

  describe('Initialization and BaseCommand Integration', () => {
    it('initializes correctly with base command properties', () => {
      const command = OnboardCommand(context);
      expect(command.id).to.equal('onboard-site');
      expect(command.name).to.equal('Onboard Site(s)');
      expect(command.description).to.equal(
        'Onboards a new site (or batch of sites from CSV) to Success Studio.',
      );
      expect(command.phrases).to.deep.equal(['onboard site', 'onboard sites']);
    });
  });

  describe('Single-Site Onboarding', () => {
    it('handles valid input and adds a new site', async () => {
      nock(baseURL).get('/').replyWithError('rainy weather');

      const mockOrganization = {
        getId: sinon.stub().returns('123'),
        getName: sinon.stub().returns('new-org'),
      };

      dataAccessStub.Organization.findByImsOrgId.resolves(null);
      imsClientStub.getImsOrganizationDetails.resolves({ orgName: 'Mock IMS Org' });
      dataAccessStub.Organization.create.resolves(mockOrganization);
      dataAccessStub.Site.findByBaseURL.resolves(null);
      dataAccessStub.Site.create.resolves({
        getBaseURL: () => baseURL,
        getDeliveryType: () => 'other',
        getIsLive: () => true,
      });

      const args = ['example.com', '000000000000000000000000@AdobeOrg'];
      const command = OnboardCommand(context);

      await command.handleExecution(args, slackContext);

      expect(dataAccessStub.Organization.findByImsOrgId.calledWith('000000000000000000000000@AdobeOrg')).to.be.true;
      expect(imsClientStub.getImsOrganizationDetails.calledWith('000000000000000000000000@AdobeOrg')).to.be.true;
      expect(dataAccessStub.Organization.create.calledWith({ name: 'Mock IMS Org', imsOrgId: '000000000000000000000000@AdobeOrg' })).to.be.true;
      expect(dataAccessStub.Site.findByBaseURL.calledWith('https://example.com')).to.be.true;
      expect(slackContext.say.calledWith(':white_check_mark: A new organization has been created. Organization ID: 123 Organization name: new-org IMS Org ID: 000000000000000000000000@AdobeOrg.')).to.be.true;
    });

    it('warns when an invalid site base URL is provided', async () => {
      const args = ['', '000000000000000000000000@AdobeOrg'];
      const command = OnboardCommand(context);

      await command.handleExecution(args, slackContext);

      expect(slackContext.say.calledWith(':warning: Please provide a valid site base URL.')).to.be.true;
    });

    it('warns when an invalid IMS Org ID is provided', async () => {
      const args = ['example.com', ''];
      const command = OnboardCommand(context);

      await command.handleExecution(args, slackContext);

      expect(slackContext.say.calledWith(':warning: Please provide a valid IMS Org ID.')).to.be.true;
    });

    it('does not create a new organization if one already exists for the given IMS Org ID', async () => {
      dataAccessStub.Organization.findByImsOrgId.resolves({ organizationId: 'existing-org-123' });

      const args = ['example.com', '000000000000000000000000@AdobeOrg'];
      const command = OnboardCommand(context);

      await command.handleExecution(args, slackContext);

      expect(dataAccessStub.Organization.findByImsOrgId.calledWith('000000000000000000000000@AdobeOrg')).to.be.true;
      expect(dataAccessStub.Organization.create.notCalled).to.be.true;
    });

    it('handles error when a new organization failed to be created', async () => {
      dataAccessStub.Organization.findByImsOrgId.resolves(null);
      dataAccessStub.Organization.create.rejects(new Error('failed to create organization'));

      const args = ['example.com', '000000000000000000000000@AdobeOrg'];
      const command = OnboardCommand(context);

      await command.handleExecution(args, slackContext);

      expect(slackContext.say.calledWith(':nuclear-warning: Oops! Something went wrong: failed to create organization')).to.be.true;
    });
  });

<<<<<<< HEAD
  describe('Batch Onboarding from CSV', () => {
    beforeEach(() => {
      slackContext.files = [{ name: 'test.csv', url_private: 'https://mock-csv.com' }];
      slackContext.botToken = 'test-token';
    });
=======
    it('handles error when a new organization failed to be created', async () => {
      dataAccessStub.Organization.findByImsOrgId.resolves(null);
      imsClientStub.getImsOrganizationDetails.resolves({ orgName: 'Mock IMS Org' });
      dataAccessStub.Organization.create.rejects(new Error('failed to create organization'));
>>>>>>> 028d6544

    it('handles batch onboarding with valid CSV', async () => {
      const mockCSVData = [
        ['https://example1.com', '000000000000000000000000@AdobeOrg'],
        ['https://example2.com', '000000000000000000000000@AdobeOrg'],
      ];

      parseCSVStub.withArgs('https://mock-csv.com', 'test-token').resolves(mockCSVData);

      dataAccessStub.Organization.findByImsOrgId.resolves({ organizationId: 'existing-org-123' });
      dataAccessStub.Organization.create.resolves(null);
      dataAccessStub.Site.findByBaseURL.resolves(null);
      dataAccessStub.Site.create.resolves({});

      const args = ['default'];
      const command = OnboardCommand(context);

      await command.handleExecution(args, slackContext);

<<<<<<< HEAD
      expect(slackContext.say.calledWith(':gear: Processing CSV file with profile *default*...')).to.be.true;
      expect(parseCSVStub.calledWith(slackContext.files[0], 'test-token')).to.be.true;
      await expect(command.handleExecution(args, slackContext)).to.not.be.rejected;
=======
      expect(dataAccessStub.Organization.findByImsOrgId.calledWith('000000000000000000000000@AdobeOrg')).to.be.true;
      expect(imsClientStub.getImsOrganizationDetails.calledWith('000000000000000000000000@AdobeOrg')).to.be.true;
      expect(dataAccessStub.Organization.create.calledWith({ name: 'Mock IMS Org', imsOrgId: '000000000000000000000000@AdobeOrg' })).to.be.true;
      expect(slackContext.say.calledWith(':nuclear-warning: Oops! Something went wrong: failed to create organization')).to.be.true;
>>>>>>> 028d6544
    });

    it('rejects CSV with invalid data', async () => {
      parseCSVStub.resolves([]);

      const args = ['default'];
      const command = OnboardCommand(context);

      await command.handleExecution(args, slackContext);

      expect(slackContext.say.calledWith(':x: No valid rows found in the CSV file. Please check the format.')).to.be.true;
    });

    it('warns when multiple CSV files are uploaded', async () => {
      slackContext.files = [
        { name: 'test1.csv', url_private: 'https://mock-csv.com/1' },
        { name: 'test2.csv', url_private: 'https://mock-csv.com/2' },
      ];

      const args = ['default'];
      const command = OnboardCommand(context);

      await command.handleExecution(args, slackContext);

      expect(slackContext.say.calledWith(':warning: Please upload only **one** CSV file at a time.')).to.be.true;
    });

    it('warns when a non-CSV file is uploaded', async () => {
      slackContext.files = [{ name: 'test.txt', url_private: 'https://mock-file.com' }];

      const args = ['default'];
      const command = OnboardCommand(context);

      await command.handleExecution(args, slackContext);

      expect(slackContext.say.calledWith(':warning: Please upload a **valid** CSV file.')).to.be.true;
    });
  });

  afterEach(() => {
    sinon.restore();
  });
});<|MERGE_RESOLUTION|>--- conflicted
+++ resolved
@@ -27,11 +27,8 @@
   let sqsStub;
   let parseCSVStub;
   let baseURL;
-<<<<<<< HEAD
   let OnboardCommand;
-=======
   let imsClientStub;
->>>>>>> 028d6544
 
   beforeEach(async () => {
     const configuration = {
@@ -161,6 +158,7 @@
 
     it('handles error when a new organization failed to be created', async () => {
       dataAccessStub.Organization.findByImsOrgId.resolves(null);
+      imsClientStub.getImsOrganizationDetails.resolves({ orgName: 'Mock IMS Org' });
       dataAccessStub.Organization.create.rejects(new Error('failed to create organization'));
 
       const args = ['example.com', '000000000000000000000000@AdobeOrg'];
@@ -168,22 +166,18 @@
 
       await command.handleExecution(args, slackContext);
 
+      expect(dataAccessStub.Organization.findByImsOrgId.calledWith('000000000000000000000000@AdobeOrg')).to.be.true;
+      expect(imsClientStub.getImsOrganizationDetails.calledWith('000000000000000000000000@AdobeOrg')).to.be.true;
+      expect(dataAccessStub.Organization.create.calledWith({ name: 'Mock IMS Org', imsOrgId: '000000000000000000000000@AdobeOrg' })).to.be.true;
       expect(slackContext.say.calledWith(':nuclear-warning: Oops! Something went wrong: failed to create organization')).to.be.true;
     });
   });
 
-<<<<<<< HEAD
   describe('Batch Onboarding from CSV', () => {
     beforeEach(() => {
       slackContext.files = [{ name: 'test.csv', url_private: 'https://mock-csv.com' }];
       slackContext.botToken = 'test-token';
     });
-=======
-    it('handles error when a new organization failed to be created', async () => {
-      dataAccessStub.Organization.findByImsOrgId.resolves(null);
-      imsClientStub.getImsOrganizationDetails.resolves({ orgName: 'Mock IMS Org' });
-      dataAccessStub.Organization.create.rejects(new Error('failed to create organization'));
->>>>>>> 028d6544
 
     it('handles batch onboarding with valid CSV', async () => {
       const mockCSVData = [
@@ -203,16 +197,9 @@
 
       await command.handleExecution(args, slackContext);
 
-<<<<<<< HEAD
       expect(slackContext.say.calledWith(':gear: Processing CSV file with profile *default*...')).to.be.true;
       expect(parseCSVStub.calledWith(slackContext.files[0], 'test-token')).to.be.true;
       await expect(command.handleExecution(args, slackContext)).to.not.be.rejected;
-=======
-      expect(dataAccessStub.Organization.findByImsOrgId.calledWith('000000000000000000000000@AdobeOrg')).to.be.true;
-      expect(imsClientStub.getImsOrganizationDetails.calledWith('000000000000000000000000@AdobeOrg')).to.be.true;
-      expect(dataAccessStub.Organization.create.calledWith({ name: 'Mock IMS Org', imsOrgId: '000000000000000000000000@AdobeOrg' })).to.be.true;
-      expect(slackContext.say.calledWith(':nuclear-warning: Oops! Something went wrong: failed to create organization')).to.be.true;
->>>>>>> 028d6544
     });
 
     it('rejects CSV with invalid data', async () => {
