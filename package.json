--- conflicted
+++ resolved
@@ -71,17 +71,10 @@
     "@adobe/helix-shared-wrap": "2.0.2",
     "@adobe/helix-status": "10.1.5",
     "@adobe/helix-universal-logger": "3.0.27",
-<<<<<<< HEAD
-    "@adobe/spacecat-shared-brand-client": "1.1.11",
-    "@adobe/spacecat-shared-data-access": "https://gitpkg.vercel.app/adobe/spacecat-shared/packages/spacecat-shared-data-access?ScraperJob2",
-    "@adobe/spacecat-shared-gpt-client": "1.5.14",
-    "@adobe/spacecat-shared-http-utils": "1.14.1",
-=======
     "@adobe/spacecat-shared-brand-client": "1.1.12",
-    "@adobe/spacecat-shared-data-access": "2.25.0",
+    "@adobe/spacecat-shared-data-access": "2.26.0",
     "@adobe/spacecat-shared-gpt-client": "1.5.15",
     "@adobe/spacecat-shared-http-utils": "1.14.2",
->>>>>>> 025e7259
     "@adobe/spacecat-shared-ims-client": "1.8.3",
     "@adobe/spacecat-shared-rum-api-client": "2.28.1",
     "@adobe/spacecat-shared-slack-client": "1.5.17",
